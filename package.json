{
  "name": "electrodb",
<<<<<<< HEAD
  "version": "0.8.9",
=======
  "version": "0.8.10",
>>>>>>> 272167f9
  "description": "A library to more easily create and interact with multiple entities and heretical relationships in dynamodb",
  "main": "index.js",
  "scripts": {
    "test": "echo \"Error: no test specified\" && exit 1"
  },
  "repository": {
    "type": "git",
    "url": "git+https://github.com/tywalch/electrodb.git"
  },
  "author": "",
  "license": "ISC",
  "bugs": {
    "url": "https://github.com/tywalch/electrodb/issues"
  },
  "homepage": "https://github.com/tywalch/electrodb#readme",
  "devDependencies": {
    "aws-sdk": "^2.630.0",
    "chai": "^4.2.0",
    "mocha": "7.1.1",
    "moment": "^2.24.0",
    "nyc": "^15.0.0",
    "uuid": "^7.0.1"
  },
  "dependencies": {
    "jsonschema": "1.2.5"
  }
}<|MERGE_RESOLUTION|>--- conflicted
+++ resolved
@@ -1,10 +1,6 @@
 {
   "name": "electrodb",
-<<<<<<< HEAD
-  "version": "0.8.9",
-=======
   "version": "0.8.10",
->>>>>>> 272167f9
   "description": "A library to more easily create and interact with multiple entities and heretical relationships in dynamodb",
   "main": "index.js",
   "scripts": {
