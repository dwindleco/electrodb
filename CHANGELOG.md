--- conflicted
+++ resolved
@@ -140,14 +140,10 @@
 ### Fixed
 - In some cases the `find()` and `match()` methods would incorrectly select an index without a complete partition key. This would result in validation exceptions preventing the user from querying if an index definition and provided attribute object aligned improperly. This was fixed and a slightly more robust mechanism for ranking indexes was made.
 
-<<<<<<< HEAD
-## [1.6.2] = 2022-01-27
-=======
-## [1.6.2] - 2021-01-27
->>>>>>> eb89fedb
+## [1.6.2] - 2022-01-27
 ### Changed
 - The methods `create`, `patch`, and `remove` will now refer to primary table keys through parameters via ExpressionAttributeNames when using `attribute_exists()`/`attribute_not_exists()` DynamoDB conditions. Prior to this they were referenced directly which would fail in cases where key names include illegal characters. Parameter implementation change only, non-breaking.
 
-## [1.6.3] = 2022-02-22
+## [1.6.3] - 2022-02-22
 ### Added
 - Add `data` update operation `ifNotExists` to allow for use of the UpdateExpression function "if_not_exists()".